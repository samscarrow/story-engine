--- conflicted
+++ resolved
@@ -367,15 +367,9 @@
 
 # Integration with existing Story Engine
 class StoryEnginePOMLAdapter:
-<<<<<<< HEAD
     """Adapter for integrating POML with existing Story Engine code"""
     
-    def __init__(self, engine: Optional[POMLEngine] = None):
-=======
-    """Adapter for integrating POML with existing Story Engine code"""
-    
     def __init__(self, engine: Optional[POMLEngine] = None, runtime_flags: Optional[Dict[str, Dict[str, Any]]] = None):
->>>>>>> ff2dc6c7
         self.engine = engine or create_engine()
         # Character persona cache
         self._persona_cache: Dict[str, Dict[str, Any]] = {}
@@ -444,9 +438,6 @@
                 'flags': self._current_flags(character),
             }
         )
-<<<<<<< HEAD
-    
-=======
 
     def _current_flags(self, character: Dict[str, Any]) -> Dict[str, Any]:
         try:
@@ -494,7 +485,6 @@
         except Exception:
             return ''
     
->>>>>>> ff2dc6c7
     def get_scene_prompt(self, beat: Dict, characters: List[Dict], 
                         previous_context: str = "") -> str:
         """
